#!/usr/bin/env python
# -*- coding: utf-8 -*-

import logging

import numpy as np

<<<<<<< HEAD
from ..data_objects import TrajectoryData, AgentData, MetaData
=======
from ..data_objects import TrajectoryData
>>>>>>> 9a3e078f
from .filter import Filter

###############################################################################

log = logging.getLogger(__name__)

###############################################################################


class MultiplyTimeFilter(Filter):
    multiplier: float
    apply_to_plots: bool

    def __init__(
        self,
        multiplier: float,
        apply_to_plots: bool = True,
    ):
        """
        This filter scales the time-stamp values
        for each simulation frame by a provided multiplier

        Parameters
        ----------
        multiplier : float
            float by which to multiply time values
        apply_to_plots : bool (optional)
            also multiply time values in plot data?
            Default = True
        """
        self.multiplier = multiplier
        self.apply_to_plots = apply_to_plots

    def apply(self, data: TrajectoryData) -> TrajectoryData:
        """
        Multiply time values in the data
        """
        print(f"Filtering: multiplying time by {self.multiplier} -------------")
        # plot data
        if self.apply_to_plots:
            for p in range(len(data.plots)):
                x_title = data.plots[p]["layout"]["xaxis"]["title"]
                if "time" not in x_title.lower():
                    continue
                for tr in range(len(data.plots[p]["data"])):
                    trace = data.plots[p]["data"][tr]
                    trace["x"] = (self.multiplier * np.array(trace["x"])).tolist()
        # spatial data
<<<<<<< HEAD
        return TrajectoryData(
            meta_data=MetaData(
                box_size=np.copy(data.meta_data.box_size),
                default_camera_position=np.copy(data.meta_data.default_camera_position),
                default_camera_rotation=np.copy(data.meta_data.default_camera_rotation),
            ),
            agent_data=AgentData(
                times=self.multiplier * np.copy(data.agent_data.times),
                n_agents=np.copy(data.agent_data.n_agents),
                viz_types=np.copy(data.agent_data.viz_types),
                unique_ids=np.copy(data.agent_data.unique_ids),
                types=copy.copy(data.agent_data.types),
                positions=np.copy(data.agent_data.positions),
                radii=np.copy(data.agent_data.radii),
                n_subpoints=np.copy(data.agent_data.n_subpoints),
                subpoints=np.copy(data.agent_data.subpoints),
                draw_fiber_points=data.agent_data.draw_fiber_points,
                type_ids=np.copy(data.agent_data.type_ids),
            ),
            time_units=copy.copy(data.time_units),
            spatial_units=copy.copy(data.spatial_units),
            plots=plot_data,
        )
=======
        data.agent_data.times = self.multiplier * data.agent_data.times
        return data
>>>>>>> 9a3e078f
<|MERGE_RESOLUTION|>--- conflicted
+++ resolved
@@ -5,11 +5,7 @@
 
 import numpy as np
 
-<<<<<<< HEAD
-from ..data_objects import TrajectoryData, AgentData, MetaData
-=======
 from ..data_objects import TrajectoryData
->>>>>>> 9a3e078f
 from .filter import Filter
 
 ###############################################################################
@@ -58,31 +54,5 @@
                     trace = data.plots[p]["data"][tr]
                     trace["x"] = (self.multiplier * np.array(trace["x"])).tolist()
         # spatial data
-<<<<<<< HEAD
-        return TrajectoryData(
-            meta_data=MetaData(
-                box_size=np.copy(data.meta_data.box_size),
-                default_camera_position=np.copy(data.meta_data.default_camera_position),
-                default_camera_rotation=np.copy(data.meta_data.default_camera_rotation),
-            ),
-            agent_data=AgentData(
-                times=self.multiplier * np.copy(data.agent_data.times),
-                n_agents=np.copy(data.agent_data.n_agents),
-                viz_types=np.copy(data.agent_data.viz_types),
-                unique_ids=np.copy(data.agent_data.unique_ids),
-                types=copy.copy(data.agent_data.types),
-                positions=np.copy(data.agent_data.positions),
-                radii=np.copy(data.agent_data.radii),
-                n_subpoints=np.copy(data.agent_data.n_subpoints),
-                subpoints=np.copy(data.agent_data.subpoints),
-                draw_fiber_points=data.agent_data.draw_fiber_points,
-                type_ids=np.copy(data.agent_data.type_ids),
-            ),
-            time_units=copy.copy(data.time_units),
-            spatial_units=copy.copy(data.spatial_units),
-            plots=plot_data,
-        )
-=======
         data.agent_data.times = self.multiplier * data.agent_data.times
-        return data
->>>>>>> 9a3e078f
+        return data