#!/usr/bin/env python
# -*- coding: utf-8 -*-

import json
import logging
from typing import Any, Dict

from .trajectory_converter import TrajectoryConverter
from .data_objects import TrajectoryData, UnitData

###############################################################################

log = logging.getLogger(__name__)

###############################################################################


class FileConverter(TrajectoryConverter):
    current_trajectory_info_version: int = 2

    def __init__(self, input_path: str):
        """
        This object loads the data in .simularium JSON format
        at the input path

        Parameters
        ----------
        input_path: str
            path to the .simularium JSON file to load
        """
        print("Reading Simularium JSON -------------")
        with open(input_path) as simularium_file:
            buffer_data = json.load(simularium_file)
        if (
            int(buffer_data["trajectoryInfo"]["version"])
            < self.current_trajectory_info_version
        ):
            buffer_data = self.update_trajectory_info_version(buffer_data)
        self._data = TrajectoryData.from_buffer_data(buffer_data)

    def update_trajectory_info_version(self, data: Dict[str, Any]) -> Dict[str, Any]:
        """
        Update the trajectory info block
        to match the current version
        """
        if int(data["trajectoryInfo"]["version"]) == 1:
<<<<<<< HEAD
            # units
            spatial_units = UnitData(
                "m", data["trajectoryInfo"]["spatialUnitFactorMeters"]
            )
=======
            if "spatialUnitFactorMeters" in data["trajectoryInfo"]:
                spatial_units = UnitData(
                    "m", data["trajectoryInfo"]["spatialUnitFactorMeters"]
                )
                data["trajectoryInfo"].pop("spatialUnitFactorMeters")
            else:
                spatial_units = UnitData("m")
>>>>>>> c2e418d4
            data["trajectoryInfo"]["spatialUnits"] = {
                "magnitude": spatial_units.magnitude,
                "name": spatial_units.name,
            }
            time_units = UnitData("s", 1.0)
            data["trajectoryInfo"]["timeUnits"] = {
                "magnitude": time_units.magnitude,
                "name": time_units.name,
            }
            # default camera transform
            data["trajectoryInfo"]["cameraDefault"] = {
                "position": {"x": 0, "y": 0, "z": 120},
                "rotation": {"x": 0, "y": 0, "z": 0},
            }
            data["trajectoryInfo"]["version"] = 2
        print(f"Updated TrajectoryInfo v1 -> v{self.current_trajectory_info_version}")
        return data<|MERGE_RESOLUTION|>--- conflicted
+++ resolved
@@ -44,12 +44,6 @@
         to match the current version
         """
         if int(data["trajectoryInfo"]["version"]) == 1:
-<<<<<<< HEAD
-            # units
-            spatial_units = UnitData(
-                "m", data["trajectoryInfo"]["spatialUnitFactorMeters"]
-            )
-=======
             if "spatialUnitFactorMeters" in data["trajectoryInfo"]:
                 spatial_units = UnitData(
                     "m", data["trajectoryInfo"]["spatialUnitFactorMeters"]
@@ -57,7 +51,6 @@
                 data["trajectoryInfo"].pop("spatialUnitFactorMeters")
             else:
                 spatial_units = UnitData("m")
->>>>>>> c2e418d4
             data["trajectoryInfo"]["spatialUnits"] = {
                 "magnitude": spatial_units.magnitude,
                 "name": spatial_units.name,
