#!/usr/bin/env python
# -*- coding: utf-8 -*-

import pytest

from simulariumio import FileConverter
from simulariumio.filters import EveryNthAgentFilter


@pytest.mark.parametrize(
    "input_path, _filter, expected_data",
    [
        (
            "simulariumio/tests/data/cytosim/aster_pull3D_couples_actin_solid_3_frames"
            "/aster_pull3D_couples_actin_solid_3_frames.json",
            EveryNthAgentFilter(
                n_per_type_id={
                    1: 3,
                    2: 1,
                    4: 2,
                    6: 2,
                    7: 1,
                },
                default_n=2,
            ),
            {
                "trajectoryInfo": {
                    "version": 2,
                    "timeUnits": {
                        "magnitude": 1.0,
                        "name": "s",
                    },
                    "timeStepSize": 0.05,
                    "totalSteps": 3,
                    "spatialUnits": {
                        "magnitude": 1.0,
                        "name": "µm",
                    },
                    "size": {"x": 200.0, "y": 200.0, "z": 200.0},
                    "typeMapping": {
                        "1": {"name": "microtubule"},
                        "2": {"name": "actin"},
                        "3": {"name": "aster"},
                        "4": {"name": "vesicle"},
                        "5": {"name": "kinesin"},
                        "6": {"name": "dynein"},
                        "7": {"name": "motor complex"},
                    },
                },
                "spatialData": {
                    "version": 1,
                    "msgType": 1,
                    "bundleStart": 0,
                    "bundleSize": 3,
                    "bundleData": [
                        {
                            "frameNumber": 0,
                            "time": 0.0,
                            "data": [
                                1001.0,
                                1.0,
                                1.0,
                                0.0,
                                0.0,
                                0.0,
                                0.0,
                                0.0,
                                0.0,
                                1.0,
                                15.0,
                                36.93,
                                36.8,
                                16.78,
                                30.55,
                                43.87,
                                19.84,
                                24.169999999999998,
                                50.93,
                                22.900000000000002,
                                17.78,
                                57.99999999999999,
                                25.95,
                                11.4,
                                65.07,
                                29.01,
                                1001.0,
                                13.0,
                                2.0,
                                0.0,
                                0.0,
                                0.0,
                                0.0,
                                0.0,
                                0.0,
                                1.0,
                                12.0,
                                46.08,
                                -104.85,
                                -2.1,
                                45.67,
                                -104.54,
                                -1.9,
                                45.26,
                                -104.23,
                                -1.7000000000000002,
                                44.85,
                                -103.91999999999999,
                                -1.5,
                                1001.0,
                                14.0,
                                2.0,
                                0.0,
                                0.0,
                                0.0,
                                0.0,
                                0.0,
                                0.0,
                                1.0,
                                9.0,
                                53.690000000000005,
                                79.28,
                                -3.09,
                                53.6,
                                78.83,
                                -3.39,
                                53.5,
                                78.39,
                                -3.6999999999999997,
                                1000.0,
                                4.0,
                                3.0,
                                36.93,
                                36.8,
                                16.78,
                                0.0,
                                0.0,
                                0.0,
                                10.0,
                                0.0,
                                1000.0,
                                5.0,
                                4.0,
                                78.60000000000001,
                                -28.799999999999997,
                                18.04,
                                0.0,
                                0.0,
                                0.0,
                                10.0,
                                0.0,
                                1000.0,
                                7.0,
                                5.0,
                                20.61,
                                -39.910000000000004,
                                89.35,
                                0.0,
                                0.0,
                                0.0,
                                1.0,
                                0.0,
                                1000.0,
                                9.0,
                                5.0,
                                37.56,
                                -80.46,
                                -46.0,
                                0.0,
                                0.0,
                                0.0,
                                1.0,
                                0.0,
                                1000.0,
                                101.0,
                                6.0,
                                -74.11999999999999,
                                30.31,
                                -59.89,
                                0.0,
                                0.0,
                                0.0,
                                1.0,
                                0.0,
                                1000.0,
                                103.0,
                                6.0,
                                -19.37,
                                -9.379999999999999,
                                97.66,
                                0.0,
                                0.0,
                                0.0,
                                1.0,
                                0.0,
                                1000.0,
                                10.0,
                                7.0,
                                32.629999999999995,
                                38.550000000000004,
                                57.120000000000005,
                                0.0,
                                0.0,
                                0.0,
                                2.0,
                                0.0,
                                1000.0,
                                11.0,
                                7.0,
                                4.42,
                                20.200000000000003,
                                -62.88,
                                0.0,
                                0.0,
                                0.0,
                                2.0,
                                0.0,
                                1000.0,
                                12.0,
                                7.0,
                                -73.8,
                                -25.2,
                                -43.89,
                                0.0,
                                0.0,
                                0.0,
                                2.0,
                                0.0,
                            ],
                        },
                        {
                            "frameNumber": 1,
                            "time": 0.05,
                            "data": [
                                1001.0,
                                1.0,
                                1.0,
                                0.0,
                                0.0,
                                0.0,
                                0.0,
                                0.0,
                                0.0,
                                1.0,
                                18.0,
                                44.55,
                                33.97,
                                8.86,
                                36.63,
                                38.269999999999996,
                                4.51,
                                28.96,
                                43.28,
                                0.5,
                                21.83,
                                49.61,
                                -2.52,
                                16.0,
                                57.66,
                                -3.58,
                                12.85,
                                66.92,
                                -1.47,
                                1001.0,
                                13.0,
                                2.0,
                                0.0,
                                0.0,
                                0.0,
                                0.0,
                                0.0,
                                0.0,
                                1.0,
                                15.0,
                                51.480000000000004,
                                -85.75,
                                5.3100000000000005,
                                51.0,
                                -85.78,
                                5.59,
                                50.529999999999994,
                                -85.82,
                                5.87,
                                50.06,
                                -85.86,
                                6.15,
                                49.58,
                                -85.9,
                                6.419999999999999,
                                1001.0,
                                14.0,
                                2.0,
                                0.0,
                                0.0,
                                0.0,
                                0.0,
                                0.0,
                                0.0,
                                1.0,
                                9.0,
                                47.0,
                                81.69999999999999,
                                -9.139999999999999,
                                47.099999999999994,
                                81.22,
                                -9.39,
                                47.21,
                                80.74,
                                -9.64,
                                1000.0,
                                4.0,
                                3.0,
                                44.86,
                                34.239999999999995,
                                9.36,
                                0.0,
                                0.0,
                                0.0,
                                10.0,
                                0.0,
                                1000.0,
                                5.0,
                                4.0,
                                77.18,
                                -36.65,
                                21.9,
                                0.0,
                                0.0,
                                0.0,
                                10.0,
                                0.0,
                                1000.0,
                                7.0,
                                5.0,
                                20.61,
                                -39.910000000000004,
                                89.35,
                                0.0,
                                0.0,
                                0.0,
                                1.0,
                                0.0,
                                1000.0,
                                9.0,
                                5.0,
                                37.56,
                                -80.46,
                                -46.0,
                                0.0,
                                0.0,
                                0.0,
                                1.0,
                                0.0,
                                1000.0,
                                101.0,
                                6.0,
                                -74.11999999999999,
                                30.31,
                                -59.89,
                                0.0,
                                0.0,
                                0.0,
                                1.0,
                                0.0,
                                1000.0,
                                103.0,
                                6.0,
                                -19.37,
                                -9.379999999999999,
                                97.66,
                                0.0,
                                0.0,
                                0.0,
                                1.0,
                                0.0,
                                1000.0,
                                10.0,
                                7.0,
                                33.96,
                                13.309999999999999,
                                50.29,
                                0.0,
                                0.0,
                                0.0,
                                2.0,
                                0.0,
                                1000.0,
                                11.0,
                                7.0,
                                19.189999999999998,
                                17.69,
                                -76.94,
                                0.0,
                                0.0,
                                0.0,
                                2.0,
                                0.0,
                                1000.0,
                                12.0,
                                7.0,
                                -72.52,
                                -21.9,
                                -43.59,
                                0.0,
                                0.0,
                                0.0,
                                2.0,
                                0.0,
                            ],
                        },
                        {
                            "frameNumber": 2,
                            "time": 0.1,
                            "data": [
                                1001.0,
                                1.0,
                                1.0,
                                0.0,
                                0.0,
                                0.0,
                                0.0,
                                0.0,
                                0.0,
                                1.0,
                                15.0,
                                44.55,
                                33.97,
                                8.86,
                                36.63,
                                38.269999999999996,
                                4.51,
                                28.96,
                                43.28,
                                0.5,
                                21.83,
                                49.61,
                                -2.52,
                                16.0,
                                57.66,
                                -3.58,
                                1001.0,
                                13.0,
                                2.0,
                                0.0,
                                0.0,
                                0.0,
                                0.0,
                                0.0,
                                0.0,
                                1.0,
                                6.0,
                                51.480000000000004,
                                -85.75,
                                5.3100000000000005,
                                51.0,
                                -85.78,
                                5.59,
                                1001.0,
                                14.0,
                                2.0,
                                0.0,
                                0.0,
                                0.0,
                                0.0,
                                0.0,
                                0.0,
                                1.0,
                                12.0,
                                47.0,
                                81.69999999999999,
                                -9.139999999999999,
                                47.099999999999994,
                                81.22,
                                -9.39,
                                47.21,
                                80.74,
                                -9.64,
                                47.31,
                                80.25999999999999,
                                -9.89,
                                1000.0,
                                4.0,
                                3.0,
                                44.86,
                                34.239999999999995,
                                9.36,
                                0.0,
                                0.0,
                                0.0,
                                10.0,
                                0.0,
                                1000.0,
                                5.0,
                                4.0,
                                77.18,
                                -36.65,
                                21.9,
                                0.0,
                                0.0,
                                0.0,
                                10.0,
                                0.0,
                                1000.0,
                                7.0,
                                5.0,
                                20.61,
                                -39.910000000000004,
                                89.35,
                                0.0,
                                0.0,
                                0.0,
                                1.0,
                                0.0,
                                1000.0,
                                9.0,
                                5.0,
                                37.56,
                                -80.46,
                                -46.0,
                                0.0,
                                0.0,
                                0.0,
                                1.0,
                                0.0,
                                1000.0,
                                101.0,
                                6.0,
                                -74.11999999999999,
                                30.31,
                                -59.89,
                                0.0,
                                0.0,
                                0.0,
                                1.0,
                                0.0,
                                1000.0,
                                103.0,
                                6.0,
                                -19.37,
                                -9.379999999999999,
                                97.66,
                                0.0,
                                0.0,
                                0.0,
                                1.0,
                                0.0,
                                1000.0,
                                10.0,
                                7.0,
                                33.96,
                                13.309999999999999,
                                50.29,
                                0.0,
                                0.0,
                                0.0,
                                2.0,
                                0.0,
                                1000.0,
                                11.0,
                                7.0,
                                19.189999999999998,
                                17.69,
                                -76.94,
                                0.0,
                                0.0,
                                0.0,
                                2.0,
                                0.0,
                                1000.0,
                                12.0,
                                7.0,
                                -72.52,
                                -21.9,
                                -43.59,
                                0.0,
                                0.0,
                                0.0,
                                2.0,
                                0.0,
                            ],
                        },
                    ],
                },
                "plotData": {"version": 1, "data": []},
            },
        ),
    ],
)
def test_every_nth_agent_filter(input_path, _filter, expected_data):
    converter = FileConverter(input_path)
    filtered_data = converter.filter_data([_filter])
<<<<<<< HEAD
    buffer_data = converter._read_custom_data(filtered_data)
    assert expected_data == buffer_data
    assert converter._check_agent_ids_are_unique_per_frame(buffer_data)
=======
    buffer_data = converter._read_trajectory_data(filtered_data)
    assert expected_data == buffer_data
>>>>>>> 38872295
<|MERGE_RESOLUTION|>--- conflicted
+++ resolved
@@ -588,11 +588,6 @@
 def test_every_nth_agent_filter(input_path, _filter, expected_data):
     converter = FileConverter(input_path)
     filtered_data = converter.filter_data([_filter])
-<<<<<<< HEAD
-    buffer_data = converter._read_custom_data(filtered_data)
-    assert expected_data == buffer_data
-    assert converter._check_agent_ids_are_unique_per_frame(buffer_data)
-=======
     buffer_data = converter._read_trajectory_data(filtered_data)
     assert expected_data == buffer_data
->>>>>>> 38872295
+    assert converter._check_agent_ids_are_unique_per_frame(buffer_data)