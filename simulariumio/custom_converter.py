--- conflicted
+++ resolved
@@ -335,7 +335,6 @@
         plot_reader_class = self._determine_plot_reader(plot_type)
         self._data.plots.append(plot_reader_class().read(data))
 
-<<<<<<< HEAD
     def add_number_of_agents_plot(self, agent_data: AgentData = None):
         """
         Add a scatterplot of the number of each type of agent over time
@@ -369,10 +368,7 @@
             )
         )
 
-    def filter_data(self, filters: List[Filter]) -> CustomData:
-=======
     def filter_data(self, filters: List[Filter]) -> TrajectoryData:
->>>>>>> 89e391aa
         """
         Return the simularium data with the given filter applied
         """
