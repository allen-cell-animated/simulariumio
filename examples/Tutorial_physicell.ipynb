--- conflicted
+++ resolved
@@ -68,11 +68,7 @@
     "    * Default: 1.0 second       \n",
     "* **scale_factor** : *float (optional)*\n",
     "    * A multiplier for the PhysiCell scene, use if visualization is too large or small\n",
-<<<<<<< HEAD
-    "    * Default: 1.0          \n",
-=======
     "    * Default: 1.0 (meters)     \n",
->>>>>>> baa041df
     "* **plots** : *List[Dict[str, Any]] (optional)*\n",
     "    * An object containing plot data already in Simularium format\n",
     "\n",
